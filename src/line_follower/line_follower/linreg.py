import rclpy
from rclpy.node import Node 
from rclpy.qos import QoSProfile, ReliabilityPolicy, HistoryPolicy, DurabilityPolicy
from sensor_msgs.msg import Image
from px4_msgs.msg import VehicleLocalPosition
import cv2
from cv_bridge import CvBridge 
import numpy as np
<<<<<<< HEAD
import math
import tf_transformations as tft
from .logging_framework import Logger, LoggerColors

# Initialize component logger
logger = Logger()

def normalize_angle(angle):
    """Normalize angle to be between -pi and pi"""
    while angle > np.pi:
        angle -= 2 * np.pi
    while angle < -np.pi:
        angle += 2 * np.pi
    return angle
=======
from line_follower.logger import logging_framework

logger = logging_framework.Logger()
>>>>>>> c1d70981

def detect_white_strict(img):
    """Detect white pixels with strict thresholds"""
    lower_white = np.array([250, 250, 250])
    upper_white = np.array([255, 255, 255])
    mask = cv2.inRange(img, lower_white, upper_white)
    return mask, np.sum(mask > 0) > 100

def detect_white_relaxed(img):
    """Detect white pixels with relaxed thresholds"""
    lower_white = np.array([200, 200, 200])
    upper_white = np.array([255, 255, 255])
    mask = cv2.inRange(img, lower_white, upper_white)
    return mask, np.sum(mask > 0) > 100

def detect_brightest_pixels(img):
    """Detect the brightest pixels in the image"""
    gray = cv2.cvtColor(img, cv2.COLOR_BGR2GRAY)
    threshold = np.percentile(gray, 90)  # Top 10% brightest pixels
    _, mask = cv2.threshold(gray, threshold, 255, cv2.THRESH_BINARY)
    return mask, np.sum(mask > 0) > 100

def detect_adaptive_threshold(img):
    """Use adaptive thresholding"""
    gray = cv2.cvtColor(img, cv2.COLOR_BGR2GRAY)
    mask = cv2.adaptiveThreshold(gray, 255, cv2.ADAPTIVE_THRESH_MEAN_C, cv2.THRESH_BINARY, 21, 10)
    return mask, np.sum(mask > 0) > 100

def detect_color_edges(img):
    """Detect edges and assume they might be lines"""
    gray = cv2.cvtColor(img, cv2.COLOR_BGR2GRAY)
    edges = cv2.Canny(gray, 50, 150)
    # Dilate edges to make them thicker
    kernel = np.ones((3, 3), np.uint8)
    mask = cv2.dilate(edges, kernel, iterations=2)
    return mask, np.sum(mask > 0) > 100

def process_linreg(img, current_heading=0.0):
    """
    Simple line detection using OpenCV fitLine.
    Args:
        img: Input image (BGR format)
        current_heading: Current drone heading in radians for visualization
    Returns:
        tuple: (display_img, line_info) where line_info contains:
               {'x': x_position, 'y': y_position, 'vx': direction_x, 'vy': direction_y, 
                'slope': slope, 'intercept': intercept, 'is_vertical': bool, 'confidence': float}
               or None if no line detected
    """
<<<<<<< HEAD
    
=======

>>>>>>> c1d70981
    # Create working copy
    result_img = img.copy()
    
    # First, let's analyze the actual image content
    gray = cv2.cvtColor(img, cv2.COLOR_BGR2GRAY)
    
    # Try multiple detection strategies
    detection_methods = [
        ("white_strict", lambda: detect_white_strict(img)),
        ("white_relaxed", lambda: detect_white_relaxed(img)),
        ("brightest_pixels", lambda: detect_brightest_pixels(img)),
        ("adaptive_threshold", lambda: detect_adaptive_threshold(img)),
        ("color_edges", lambda: detect_color_edges(img))
    ]
    
    for method_name, method_func in detection_methods:
        try:
            binary, valid = method_func()
            white_pixels = np.sum(binary > 0)
<<<<<<< HEAD
            
=======
>>>>>>> c1d70981
            if valid:
                break
        except Exception as e:
            continue
    else:
        
        result_color = img.copy()
        cv2.rectangle(result_color, (5, 5), (300, 80), (0, 0, 0), -1)  # Black background
        cv2.putText(result_color, "NO LINE DETECTED", (10, 30), 
                   cv2.FONT_HERSHEY_SIMPLEX, 0.8, (0, 0, 255), 2)
        cv2.putText(result_color, "All methods failed", (10, 60), 
                   cv2.FONT_HERSHEY_SIMPLEX, 0.6, (0, 0, 255), 2)
        
        # Add center crosshair
        rows, cols = img.shape[:2]
        img_center_x = cols // 2
        img_center_y = rows // 2
        cv2.line(result_color, (img_center_x - 30, img_center_y), (img_center_x + 30, img_center_y), (255, 255, 255), 3)
        cv2.line(result_color, (img_center_x, img_center_y - 30), (img_center_x, img_center_y + 30), (255, 255, 255), 3)
        
        return result_color, None
    
    # Now we have a binary mask from one of the detection methods
    # Find line points for cv2.fitLine
    points = np.argwhere(binary > 0)
<<<<<<< HEAD
    # logger.debug("processing_details", f"Line points found: {len(points)}")
    
    if len(points) < 10:  # Need minimum points for reliable fitting
        # logger.info("detection_events", "Insufficient points for line fitting")
=======
    
    if len(points) < 10:  # Need minimum points for reliable fitting
>>>>>>> c1d70981
        return result_img, None
    
    # Convert points to (x,y) format for cv2.fitLine
    points = points[:, ::-1]  # swap (row,col) to (x,y)
    
    # Fit line using OpenCV's robust line fitting
    line_fit = cv2.fitLine(points, cv2.DIST_L2, 0, 0.01, 0.01)
    vx, vy, x0, y0 = line_fit.flatten()  # extract scalars from numpy arrays
    
    # CHANGED: Ensure consistent direction - prefer NEGATIVE y direction (upward in image)
    # This matches the updated direction convention in detector.py
    if vy > 0:  # If pointing downward
        vx = -vx
        vy = -vy  # Flip to point upward
    
    # Calculate desired heading from line direction (same formula as in tracker.py)
    vx_bd, vy_bd = vx, -vy  # Approximation of camera-to-body transform for visualization
    desired_heading = np.arctan2(vx_bd, vy_bd)  # This matches tracker.py's calculation
    
    # Calculate angular error
    angular_error = normalize_angle(desired_heading - current_heading)
    
    # Calculate line parameters
    rows, cols = binary.shape
    
    # Calculate slope, intercept, and vertical flag
    if abs(vx) > 1e-6:  # Not vertical
        slope = vy / vx
        intercept = y0 - slope * x0
        is_vertical = False
    else:  # Vertical line
        slope = float('inf')
        intercept = x0  # For vertical lines, store x-intercept
        is_vertical = True
    
    # Calculate confidence based on number of points and line fit quality
    confidence = min(1.0, len(points) / 500.0)  # Normalize by expected max points
    
    # Calculate line endpoints for visualization
    lefty = int((-x0 * vy / vx) + y0) if vx != 0 else 0
    righty = int(((cols - x0) * vy / vx) + y0) if vx != 0 else rows
    
    # Create visualization on original image for better debugging
    result_color = img.copy()  # Use original image as base
    
    # Create a 3-channel version of binary for proper overlay
    if len(binary.shape) == 2:
        binary_3ch = cv2.cvtColor(binary, cv2.COLOR_GRAY2BGR)
    else:
        binary_3ch = binary.copy()
    
    # Overlay detected line pixels in green for visibility
    line_overlay = np.zeros_like(result_color)
    # Set green pixels where line was detected
    mask_indices = binary > 0
    line_overlay[mask_indices] = [0, 255, 0]  # Green pixels where line detected
    
    # Blend the overlay with the original image
    result_color = cv2.addWeighted(result_color, 0.7, line_overlay, 0.3, 0)
    
    # Draw fitted line in bright red for high visibility
    if abs(vx) > 1e-6:  # Not vertical
        cv2.line(result_color, (cols - 1, righty), (0, lefty), (0, 0, 255), 5)  # Thick red line
    else:  # Vertical line
        cv2.line(result_color, (int(x0), 0), (int(x0), rows-1), (0, 0, 255), 5)  # Vertical red line
    
    # Add reference point and direction vector visualization
    center_x = int(x0)
    center_y = int(y0)
    cv2.circle(result_color, (center_x, center_y), 15, (255, 0, 255), -1)  # Magenta center point (larger)
    
    # Draw direction arrow - highlighting the ACTUAL direction that will be used
    arrow_length = 100
    end_x = int(center_x + arrow_length * vx)
    end_y = int(center_y + arrow_length * vy)
    cv2.arrowedLine(result_color, (center_x, center_y), (end_x, end_y), (0, 255, 255), 6)  # Cyan arrow (thicker)
    
    # Add a marker to explicitly show the "forward" direction
    forward_x = int(center_x + 130 * vx)
    forward_y = int(center_y + 130 * vy)
    cv2.circle(result_color, (forward_x, forward_y), 12, (255, 0, 255), -1)  # Purple circle indicating "forward"
    cv2.putText(result_color, "FWD", (forward_x + 5, forward_y + 5), 
               cv2.FONT_HERSHEY_SIMPLEX, 0.7, (255, 255, 255), 2)  # Label the forward direction
    
<<<<<<< HEAD
    # Add target point visualization (EXTEND pixels ahead along the line)
    EXTEND = 300  # Same as in tracker.py
    target_x = int(center_x + EXTEND * vx)
    target_y = int(center_y + EXTEND * vy)
=======
    
>>>>>>> c1d70981
    
    # Draw target point if it's within image bounds
    if 0 <= target_x < cols and 0 <= target_y < rows:
        cv2.circle(result_color, (target_x, target_y), 20, (0, 255, 0), -1)  # Green target point
        cv2.circle(result_color, (target_x, target_y), 20, (255, 255, 255), 3)  # White border for visibility
        
        # Draw line from center to target
        cv2.line(result_color, (center_x, center_y), (target_x, target_y), (0, 255, 0), 3)  # Green line to target
    
    # Add image center indicator (where drone currently is)
    img_center_x = cols // 2
    img_center_y = rows // 2
    cv2.circle(result_color, (img_center_x, img_center_y), 12, (255, 255, 0), -1)  # Yellow drone position
    cv2.circle(result_color, (img_center_x, img_center_y), 12, (0, 0, 0), 2)  # Black border
    
    # Draw heading indicators using actual drone heading and desired heading
    heading_length = 80
    
    # Current heading (blue)
    heading_end_x = int(img_center_x + heading_length * math.sin(current_heading))
    heading_end_y = int(img_center_y - heading_length * math.cos(current_heading))
    cv2.arrowedLine(result_color, (img_center_x, img_center_y), (heading_end_x, heading_end_y), (255, 0, 0), 4)  # Blue current heading
    
    # Desired heading (red)
    desired_end_x = int(img_center_x + heading_length * math.sin(desired_heading))
    desired_end_y = int(img_center_y - heading_length * math.cos(desired_heading))
    cv2.arrowedLine(result_color, (img_center_x, img_center_y), (desired_end_x, desired_end_y), (0, 0, 255), 4)  # Red desired heading
    
    # Add text background for better readability
    cv2.rectangle(result_color, (5, 5), (400, 280), (0, 0, 0), -1)  # Black background (made taller)
    
    # Add comprehensive debug info to visualization with better visibility
    cv2.putText(result_color, f"Confidence: {confidence:.3f}", (10, 30), 
               cv2.FONT_HERSHEY_SIMPLEX, 0.8, (255, 255, 255), 2)
    cv2.putText(result_color, f"Center: ({center_x}, {center_y})", (10, 60), 
               cv2.FONT_HERSHEY_SIMPLEX, 0.8, (255, 255, 255), 2)
    cv2.putText(result_color, f"Direction: ({vx:.3f}, {vy:.3f})", (10, 90), 
               cv2.FONT_HERSHEY_SIMPLEX, 0.8, (255, 255, 255), 2)
    cv2.putText(result_color, f"Target: ({target_x}, {target_y})", (10, 120), 
               cv2.FONT_HERSHEY_SIMPLEX, 0.8, (255, 255, 255), 2)
    cv2.putText(result_color, f"Points: {len(points)}", (10, 150), 
               cv2.FONT_HERSHEY_SIMPLEX, 0.8, (255, 255, 255), 2)
    cv2.putText(result_color, f"Method: {method_name}", (10, 180), 
               cv2.FONT_HERSHEY_SIMPLEX, 0.8, (255, 255, 255), 2)
    
    # Display headings and error information
    heading_deg = math.degrees(current_heading)
    desired_heading_deg = math.degrees(desired_heading)
    angular_error_deg = math.degrees(angular_error)
    
    cv2.putText(result_color, f"Current: {heading_deg:.1f}°", (10, 210), 
               cv2.FONT_HERSHEY_SIMPLEX, 0.6, (100, 100, 255), 2)  # Blue text for current heading
    cv2.putText(result_color, f"Desired: {desired_heading_deg:.1f}°", (170, 210), 
               cv2.FONT_HERSHEY_SIMPLEX, 0.6, (100, 100, 255), 2)  # Red text for desired heading
    cv2.putText(result_color, f"Error: {angular_error_deg:.1f}°", (330, 210), 
               cv2.FONT_HERSHEY_SIMPLEX, 0.6, (100, 255, 100), 2)  # Green text for error
    
    # CHANGED: Update direction convention info in visualization
    cv2.putText(result_color, "Direction Priority: -Y (upward)", (10, 240), 
               cv2.FONT_HERSHEY_SIMPLEX, 0.6, (255, 255, 255), 2)
    
<<<<<<< HEAD
    # Add legend for heading arrows
    cv2.putText(result_color, "Blue: Current | Red: Desired | Cyan: Line", (10, 270), 
               cv2.FONT_HERSHEY_SIMPLEX, 0.6, (255, 255, 255), 2)
    
    # logger.info("detection_events", f"Line detected: pos=({x0:.1f},{y0:.1f}), dir=({vx:.3f},{vy:.3f}), conf={confidence:.3f}")
=======
>>>>>>> c1d70981
    
    
    
    # Simulate basic control calculations for visualization
    EXTEND = 300
    IMAGE_WIDTH = img.shape[1] 
    IMAGE_HEIGHT = img.shape[0]
    CENTER = np.array([IMAGE_WIDTH//2, IMAGE_HEIGHT//2])
    
    # Calculate what the control system would calculate
    target_x = x0 + EXTEND * vx
    target_y = y0 + EXTEND * vy
    error_x = target_x - CENTER[0]
    error_y = target_y - CENTER[1]
    
    # Prepare line info (unchanged)
    line_info = {
        'method': method_name,
        'points_detected': len(points),
        'error_x': float(error_x),
        'error_y': float(error_y),
        'x_position': float(x0),
        'y_position': float(y0),
        'direction_x': float(vx),
        'direction_y': float(vy),
        'slope': float(slope),
        'intercept': float(intercept),
        'is_vertical': is_vertical,
        'confidence': confidence,
        'x': float(x0),
        'y': float(y0), 
        'vx': float(vx),
        'vy': float(vy)
    }
    
    return img, line_info


class linreg(Node):
    def __init__(self):
        super().__init__('linreg_test')
        # self.logger = get_logger('linreg')
        # self.logger.system("startup", "Simple Line Regression Node Started")
        
        # Configure QoS profile for PX4 messages
        qos_profile = QoSProfile(
            reliability=ReliabilityPolicy.BEST_EFFORT,
            durability=DurabilityPolicy.TRANSIENT_LOCAL,
            history=HistoryPolicy.KEEP_LAST,
            depth=1
        )
        
        # Store current heading for visualization
        self.current_heading = 0.0
        self.vehicle_local_position = None

        self.image_sub = self.create_subscription(Image, '/camera/image_raw', self.image_callback, 10)
        self.annotated_img_pub = self.create_publisher(Image, 'final_image', 10)
        
        # Subscribe to vehicle position to get current heading
        self.vehicle_local_position_subscriber = self.create_subscription(
            VehicleLocalPosition, '/fmu/out/vehicle_local_position', self.vehicle_local_position_callback, qos_profile)
            
    def vehicle_local_position_callback(self, vehicle_local_position):
        """Callback function for vehicle_local_position topic subscriber."""
        self.vehicle_local_position = vehicle_local_position
        self.current_heading = self.get_current_heading()
        
    def get_current_heading(self):
        """
        Extract current heading (yaw) from vehicle local position quaternion.
        Returns heading in radians (-pi to pi).
        """
        if self.vehicle_local_position is None:
            return 0.0
            
        try:
            # Extract quaternion from vehicle local position
            q = [
                self.vehicle_local_position.q[1],  # x
                self.vehicle_local_position.q[2],  # y  
                self.vehicle_local_position.q[3],  # z
                self.vehicle_local_position.q[0]   # w (PX4 uses w-first format, tf uses w-last)
            ]
            
            # Convert quaternion to euler angles
            euler = tft.euler_from_quaternion(q)
            yaw = euler[2]  # Yaw is the third component (roll, pitch, yaw)
            
            return yaw
        except (AttributeError, IndexError):
            # Return 0 if quaternion data is not available yet
            return 0.0

    def image_callback(self, msg):
        bridge = CvBridge()
        try:
            cv_image = bridge.imgmsg_to_cv2(msg, desired_encoding='bgr8')
            
            # Process line detection with current heading
            result_img, line_info = process_linreg(cv_image, self.current_heading)
            
            # Publish result image
            ros_image_msg = bridge.cv2_to_imgmsg(result_img, encoding='bgr8')
            self.annotated_img_pub.publish(ros_image_msg)
<<<<<<< HEAD
            
        except Exception as e:
            pass
            # self.logger.error("errors", f"Error in image processing: {str(e)}")

        # self.logger.debug("processing_details", "Callback function running")
=======
        except:
            logger.log("linreg_error", logging_framework.LoggerColors.RED, "Failed to process image", 1000, force=True)
>>>>>>> c1d70981


def main(args=None):
    rclpy.init(args=args)
    node = linreg()
    rclpy.spin(node)
    rclpy.shutdown()


if __name__ == "__main__":
    main()<|MERGE_RESOLUTION|>--- conflicted
+++ resolved
@@ -6,26 +6,9 @@
 import cv2
 from cv_bridge import CvBridge 
 import numpy as np
-<<<<<<< HEAD
-import math
-import tf_transformations as tft
-from .logging_framework import Logger, LoggerColors
-
-# Initialize component logger
-logger = Logger()
-
-def normalize_angle(angle):
-    """Normalize angle to be between -pi and pi"""
-    while angle > np.pi:
-        angle -= 2 * np.pi
-    while angle < -np.pi:
-        angle += 2 * np.pi
-    return angle
-=======
 from line_follower.logger import logging_framework
 
 logger = logging_framework.Logger()
->>>>>>> c1d70981
 
 def detect_white_strict(img):
     """Detect white pixels with strict thresholds"""
@@ -75,11 +58,7 @@
                 'slope': slope, 'intercept': intercept, 'is_vertical': bool, 'confidence': float}
                or None if no line detected
     """
-<<<<<<< HEAD
-    
-=======
-
->>>>>>> c1d70981
+
     # Create working copy
     result_img = img.copy()
     
@@ -99,10 +78,6 @@
         try:
             binary, valid = method_func()
             white_pixels = np.sum(binary > 0)
-<<<<<<< HEAD
-            
-=======
->>>>>>> c1d70981
             if valid:
                 break
         except Exception as e:
@@ -128,15 +103,8 @@
     # Now we have a binary mask from one of the detection methods
     # Find line points for cv2.fitLine
     points = np.argwhere(binary > 0)
-<<<<<<< HEAD
-    # logger.debug("processing_details", f"Line points found: {len(points)}")
     
     if len(points) < 10:  # Need minimum points for reliable fitting
-        # logger.info("detection_events", "Insufficient points for line fitting")
-=======
-    
-    if len(points) < 10:  # Need minimum points for reliable fitting
->>>>>>> c1d70981
         return result_img, None
     
     # Convert points to (x,y) format for cv2.fitLine
@@ -214,90 +182,44 @@
     end_y = int(center_y + arrow_length * vy)
     cv2.arrowedLine(result_color, (center_x, center_y), (end_x, end_y), (0, 255, 255), 6)  # Cyan arrow (thicker)
     
-    # Add a marker to explicitly show the "forward" direction
-    forward_x = int(center_x + 130 * vx)
-    forward_y = int(center_y + 130 * vy)
-    cv2.circle(result_color, (forward_x, forward_y), 12, (255, 0, 255), -1)  # Purple circle indicating "forward"
-    cv2.putText(result_color, "FWD", (forward_x + 5, forward_y + 5), 
-               cv2.FONT_HERSHEY_SIMPLEX, 0.7, (255, 255, 255), 2)  # Label the forward direction
-    
-<<<<<<< HEAD
-    # Add target point visualization (EXTEND pixels ahead along the line)
-    EXTEND = 300  # Same as in tracker.py
-    target_x = int(center_x + EXTEND * vx)
-    target_y = int(center_y + EXTEND * vy)
-=======
-    
->>>>>>> c1d70981
-    
-    # Draw target point if it's within image bounds
-    if 0 <= target_x < cols and 0 <= target_y < rows:
-        cv2.circle(result_color, (target_x, target_y), 20, (0, 255, 0), -1)  # Green target point
-        cv2.circle(result_color, (target_x, target_y), 20, (255, 255, 255), 3)  # White border for visibility
-        
-        # Draw line from center to target
-        cv2.line(result_color, (center_x, center_y), (target_x, target_y), (0, 255, 0), 3)  # Green line to target
-    
-    # Add image center indicator (where drone currently is)
+    # Add text background for better readability
+    cv2.rectangle(result_color, (5, 5), (400, 160), (0, 0, 0), -1)  # Black background
+    
+    
+    
+    # Calculate slope and intercept
+    if abs(vx) > 1e-6:
+        slope = vy / vx
+        intercept = y0 - slope * x0
+        is_vertical = False
+    else:
+        slope = np.inf
+        intercept = np.nan
+        is_vertical = True
+    
+    # Calculate confidence based on number of inlier points
+    confidence = min(1.0, len(points) / 1000.0)  # Simple confidence metric
+    
+    # Add comprehensive debug info to visualization with better visibility
+    cv2.putText(result_color, f"Confidence: {confidence:.3f}", (10, 30), 
+               cv2.FONT_HERSHEY_SIMPLEX, 0.8, (255, 255, 255), 2)
+    cv2.putText(result_color, f"Center: ({center_x}, {center_y})", (10, 60), 
+               cv2.FONT_HERSHEY_SIMPLEX, 0.8, (255, 255, 255), 2)
+    cv2.putText(result_color, f"Direction: ({vx:.3f}, {vy:.3f})", (10, 90), 
+               cv2.FONT_HERSHEY_SIMPLEX, 0.8, (255, 255, 255), 2)
+    cv2.putText(result_color, f"Target: ({target_x}, {target_y})", (10, 120), 
+               cv2.FONT_HERSHEY_SIMPLEX, 0.8, (255, 255, 255), 2)
+    cv2.putText(result_color, f"Points: {len(points)}", (10, 150), 
+               cv2.FONT_HERSHEY_SIMPLEX, 0.8, (255, 255, 255), 2)
+    cv2.putText(result_color, f"Method: {method_name}", (10, 180), 
+               cv2.FONT_HERSHEY_SIMPLEX, 0.8, (255, 255, 255), 2)
+    
+    # Add image center crosshair for reference (bright white)
     img_center_x = cols // 2
     img_center_y = rows // 2
-    cv2.circle(result_color, (img_center_x, img_center_y), 12, (255, 255, 0), -1)  # Yellow drone position
-    cv2.circle(result_color, (img_center_x, img_center_y), 12, (0, 0, 0), 2)  # Black border
-    
-    # Draw heading indicators using actual drone heading and desired heading
-    heading_length = 80
-    
-    # Current heading (blue)
-    heading_end_x = int(img_center_x + heading_length * math.sin(current_heading))
-    heading_end_y = int(img_center_y - heading_length * math.cos(current_heading))
-    cv2.arrowedLine(result_color, (img_center_x, img_center_y), (heading_end_x, heading_end_y), (255, 0, 0), 4)  # Blue current heading
-    
-    # Desired heading (red)
-    desired_end_x = int(img_center_x + heading_length * math.sin(desired_heading))
-    desired_end_y = int(img_center_y - heading_length * math.cos(desired_heading))
-    cv2.arrowedLine(result_color, (img_center_x, img_center_y), (desired_end_x, desired_end_y), (0, 0, 255), 4)  # Red desired heading
-    
-    # Add text background for better readability
-    cv2.rectangle(result_color, (5, 5), (400, 280), (0, 0, 0), -1)  # Black background (made taller)
-    
-    # Add comprehensive debug info to visualization with better visibility
-    cv2.putText(result_color, f"Confidence: {confidence:.3f}", (10, 30), 
-               cv2.FONT_HERSHEY_SIMPLEX, 0.8, (255, 255, 255), 2)
-    cv2.putText(result_color, f"Center: ({center_x}, {center_y})", (10, 60), 
-               cv2.FONT_HERSHEY_SIMPLEX, 0.8, (255, 255, 255), 2)
-    cv2.putText(result_color, f"Direction: ({vx:.3f}, {vy:.3f})", (10, 90), 
-               cv2.FONT_HERSHEY_SIMPLEX, 0.8, (255, 255, 255), 2)
-    cv2.putText(result_color, f"Target: ({target_x}, {target_y})", (10, 120), 
-               cv2.FONT_HERSHEY_SIMPLEX, 0.8, (255, 255, 255), 2)
-    cv2.putText(result_color, f"Points: {len(points)}", (10, 150), 
-               cv2.FONT_HERSHEY_SIMPLEX, 0.8, (255, 255, 255), 2)
-    cv2.putText(result_color, f"Method: {method_name}", (10, 180), 
-               cv2.FONT_HERSHEY_SIMPLEX, 0.8, (255, 255, 255), 2)
-    
-    # Display headings and error information
-    heading_deg = math.degrees(current_heading)
-    desired_heading_deg = math.degrees(desired_heading)
-    angular_error_deg = math.degrees(angular_error)
-    
-    cv2.putText(result_color, f"Current: {heading_deg:.1f}°", (10, 210), 
-               cv2.FONT_HERSHEY_SIMPLEX, 0.6, (100, 100, 255), 2)  # Blue text for current heading
-    cv2.putText(result_color, f"Desired: {desired_heading_deg:.1f}°", (170, 210), 
-               cv2.FONT_HERSHEY_SIMPLEX, 0.6, (100, 100, 255), 2)  # Red text for desired heading
-    cv2.putText(result_color, f"Error: {angular_error_deg:.1f}°", (330, 210), 
-               cv2.FONT_HERSHEY_SIMPLEX, 0.6, (100, 255, 100), 2)  # Green text for error
-    
-    # CHANGED: Update direction convention info in visualization
-    cv2.putText(result_color, "Direction Priority: -Y (upward)", (10, 240), 
-               cv2.FONT_HERSHEY_SIMPLEX, 0.6, (255, 255, 255), 2)
-    
-<<<<<<< HEAD
-    # Add legend for heading arrows
-    cv2.putText(result_color, "Blue: Current | Red: Desired | Cyan: Line", (10, 270), 
-               cv2.FONT_HERSHEY_SIMPLEX, 0.6, (255, 255, 255), 2)
-    
-    # logger.info("detection_events", f"Line detected: pos=({x0:.1f},{y0:.1f}), dir=({vx:.3f},{vy:.3f}), conf={confidence:.3f}")
-=======
->>>>>>> c1d70981
+    cv2.line(result_color, (img_center_x - 30, img_center_y), (img_center_x + 30, img_center_y), (255, 255, 255), 3)
+    cv2.line(result_color, (img_center_x, img_center_y - 30), (img_center_x, img_center_y + 30), (255, 255, 255), 3)
+    
     
     
     
@@ -403,17 +325,8 @@
             # Publish result image
             ros_image_msg = bridge.cv2_to_imgmsg(result_img, encoding='bgr8')
             self.annotated_img_pub.publish(ros_image_msg)
-<<<<<<< HEAD
-            
-        except Exception as e:
-            pass
-            # self.logger.error("errors", f"Error in image processing: {str(e)}")
-
-        # self.logger.debug("processing_details", "Callback function running")
-=======
         except:
             logger.log("linreg_error", logging_framework.LoggerColors.RED, "Failed to process image", 1000, force=True)
->>>>>>> c1d70981
 
 
 def main(args=None):
