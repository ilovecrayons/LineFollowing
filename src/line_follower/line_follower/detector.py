#!/usr/bin/env python
# adapted from fitline algorithm by sonia

###########
# IMPORTS #
###########
from matplotlib import image
import numpy as np
import rclpy
from rclpy.node import Node
import cv2
from std_msgs.msg import String
from sensor_msgs.msg import Image
from cv_bridge import CvBridge, CvBridgeError
from line_interfaces.msg import Line
import sys
from .linreg import process_linreg
<<<<<<< HEAD
from .logging_framework import Logger, LoggerColors
=======
from line_follower.logger import logging_framework
from line_follower.line_visualizer import create_line_following_debug_image
>>>>>>> c1d70981

#############
# CONSTANTS #
#############
LOW = None  # Lower image thresholding bound
HI = None   # Upper image thresholding bound
LENGTH_THRESH = None  # If the length of the largest contour is less than LENGTH_THRESH, we will not consider it a line
KERNEL = np.ones((5, 5), np.uint8)
DISPLAY = True
# Define FOV reduction factor (0.5 = 50% reduction)
FOV_REDUCTION = 0.6

logger = logging_framework.Logger()
class LineDetector(Node):
    def __init__(self):
        super().__init__('detector')

        # Initialize custom logger
        self.logger = Logger()

        # A subscriber to the topic '/aero_downward_camera/image'
        self.camera_sub = self.create_subscription(
            Image,
            '/world/line_following_track/model/x500_mono_cam_down_0/link/camera_link/sensor/imager/image',
            self.camera_sub_cb,
            10
        )

        self.cvresult_pub = self.create_publisher(Image, '/line/cvresult', 10)

        # A publisher which will publish a parametrization of the detected line to the topic '/line/param'
        self.param_pub = self.create_publisher(Line, '/line/param', 1)

        # A publisher which will publish an image annotated with the detected line to the topic 'line/detector_image'
        self.detector_image_pub = self.create_publisher(Image, '/line/detector_image', 1)

        # Initialize instance of CvBridge to convert images between OpenCV images and ROS images
        self.bridge = CvBridge()

        # Add a counter for consecutive detection failures
        self.no_detection_count = 0
        # Maximum allowed failures before using default line
        self.max_no_detection = 10
        
        # Store original image dimensions and center for reference
        self.original_width = None
        self.original_height = None
        self.original_center = None
        
        # Direction consistency tracking
        self.previous_direction = None  # Store previous direction vector (vx, vy)
        self.detection_count = 0       # Count of successful detections for startup handling

    def crop_center(self, img, crop_factor=FOV_REDUCTION):
        """
        Crop the center portion of the image to simulate a reduced FOV.
        Args:
            img: Input image to crop
            crop_factor: Factor to crop (0.5 means keep 50% of original size)
        Returns:
            Cropped image
        """
        height, width = img.shape[:2]
        
        # Store original dimensions if not already stored
        if self.original_width is None or self.original_height is None:
            self.original_width = width
            self.original_height = height
            self.original_center = (width // 2, height // 2)
        
        # Calculate new dimensions
        new_width = int(width * crop_factor)
        new_height = int(height * crop_factor)
        
        # Calculate crop coordinates
        start_x = (width - new_width) // 2
        start_y = (height - new_height) // 2
        end_x = start_x + new_width
        end_y = start_y + new_height
        
        # Crop the image
        cropped_img = img[start_y:end_y, start_x:end_x]
        
        return cropped_img

    def calculate_angular_distance(self, v1, v2):
        """
        Calculate the angular distance between two 2D vectors.
        Args:
            v1, v2: Tuples representing 2D vectors (vx, vy)
        Returns:
            Angular distance in radians (0 to pi)
        """
        # Calculate dot product
        dot_product = v1[0] * v2[0] + v1[1] * v2[1]
        
        # Calculate magnitudes
        mag1 = np.sqrt(v1[0]**2 + v1[1]**2)
        mag2 = np.sqrt(v2[0]**2 + v2[1]**2)
        
        # Avoid division by zero
        if mag1 == 0 or mag2 == 0:
            return np.pi  # Maximum distance if one vector is zero
        
        # Calculate cosine of angle
        cos_angle = np.clip(dot_product / (mag1 * mag2), -1.0, 1.0)
        
        # Return angle in radians (0 to pi)
        # Remove abs() to properly distinguish between same and opposite directions
        return np.arccos(cos_angle)

    def choose_consistent_direction(self, vx, vy):
<<<<<<< HEAD
        """
        Choose the direction vector that maintains consistency with previous movement.
        A line can point in two directions, so we pick the one closest to previous direction.
        Args:
            vx, vy: Current direction vector components
        Returns:
            (vx, vy) tuple with consistent direction
        """
        # Normalize input direction vector
        norm = np.sqrt(vx**2 + vy**2)
        if norm > 0:
            vx = vx / norm
            vy = vy / norm

        # For the first few detections or if no previous direction
        if self.previous_direction is None or self.detection_count < 3:
            # CHANGED: Default behavior now prefers NEGATIVE y direction (upward in image)
            if vy > 0:  # If pointing downward
                return (-vx, -vy)  # Flip to point upward
            return (vx, vy)  # Already pointing upward, keep as is
        
        # After initial detections, prioritize gradual changes in direction
        # This prevents the drone from suddenly reversing direction
        prev_vx, prev_vy = self.previous_direction
        
        # Calculate dot product to determine if directions are similar
        dot_product = vx * prev_vx + vy * prev_vy
        
        # If dot product is negative, the vectors point in opposite directions
        # Flip the current vector to maintain consistency
        if dot_product < 0:
            vx = -vx
            vy = -vy
            
        # Update previous direction with a weighted average to allow gradual changes
        # This creates smoother transitions when the line curves
        alpha = 0.8  # Weight for previous direction (higher = more smoothing)
        new_vx = alpha * prev_vx + (1-alpha) * vx
        new_vy = alpha * prev_vy + (1-alpha) * vy
        
        # Renormalize the weighted direction
        norm = np.sqrt(new_vx**2 + new_vy**2)
        if norm > 0:
            new_vx = new_vx / norm
            new_vy = new_vy / norm
            
        # Log significant direction changes
        if abs(dot_product) < 0.7:  # Angle change greater than ~45 degrees
            self.logger.log("direction_change", LoggerColors.YELLOW, 
                           f"Significant direction change: ({prev_vx:.2f},{prev_vy:.2f}) → ({new_vx:.2f},{new_vy:.2f})", 1000)
            
        return (new_vx, new_vy)
=======
        # enforce forward (-y in camera frame) consistency
        b4_vx, b4_vy = vx, vy
        if vy > 0:
            # If vy is positive, the vector is pointing "down" in the image.
            return (-vx, -vy)
        
        # If vy is positive or zero, the direction is already correct.
        logger.log("detector_flip_debug", logging_framework.LoggerColors.YELLOW, f"Choosing consistent direction. Current: ({b4_vx}, {b4_vy}), New: ({vx}, {vy})", 1000)
        return (vx, vy)
>>>>>>> c1d70981

    ######################
    # CALLBACK FUNCTIONS #
    ######################
    def camera_sub_cb(self, msg):
        """
        Callback function which is called when a new message of type Image is received by self.camera_sub.
            Args: 
                - msg = ROS Image message
        """
        # Convert Image msg to OpenCV image
        image = self.bridge.imgmsg_to_cv2(msg, "mono8")
        
        # Crop the image to reduce FOV
        cropped_image = self.crop_center(image)
        
        # Detect line in the cropped image
        line = self.detect_line(cropped_image, msg)

        # If no line was detected, increment counter and use default if needed
        if line is None:
            self.no_detection_count += 1
            if self.no_detection_count > self.max_no_detection:
<<<<<<< HEAD
                # CHANGED: Use default line with upward direction
                default_vx, default_vy = 0.0, -1.0  # Default upward direction (negative Y)
=======
                # Use default line (center of cropped image) with consistent direction
                logger.log("detector", logging_framework.LoggerColors.YELLOW, "Using default line after multiple detection failures", 1000)
                default_vx, default_vy = 0.0, 1.0  # Default downward direction
>>>>>>> c1d70981
                
                # Apply direction consistency if we have previous direction
                if self.previous_direction is not None and self.detection_count >= 3:
                    default_vx, default_vy = self.choose_consistent_direction(default_vx, default_vy)
                    self.previous_direction = (default_vx, default_vy)
                
                line = (cropped_image.shape[1]/2, cropped_image.shape[0]/2, default_vx, default_vy)
        else:
            # Reset counter when line is detected
            self.no_detection_count = 0

        # If a line was detected or default is used, publish the parameterization
        if line is not None:
            msg = Line()
            msg.x = float(line[0])
            msg.y = float(line[1])
            msg.vx = float(line[2])
            msg.vy = float(line[3])
            # Publish param msg
            self.param_pub.publish(msg)

        # Publish annotated image if DISPLAY is True and a line was detected
        if DISPLAY and line is not None:
            # Draw the detected line on a color version of the image
            annotated = cv2.cvtColor(cropped_image, cv2.COLOR_GRAY2BGR)
            x, y, vx, vy = line
            pt1 = (int(x - 100*vx), int(y - 100*vy))
            pt2 = (int(x + 100*vx), int(y + 100*vy))
            cv2.line(annotated, pt1, pt2, (0, 0, 255), 2)
            cv2.circle(annotated, (int(x), int(y)), 5, (0, 255, 0), -1)
            # Convert to ROS Image message and publish
            annotated_msg = self.bridge.cv2_to_imgmsg(annotated, "bgr8")
            self.detector_image_pub.publish(annotated_msg)

    ##########
    # DETECT #
    ##########
    def detect_line(self, image, msg):
        """ 
        Given an image, fit a line to biggest contour if it meets size requirements (otherwise return None)
        and return a parameterization of the line as a center point on the line and a vector
        pointing in the direction of the line.
            Args:
                - image = OpenCV image
            Returns: (x, y, vx, vy) where (x, y) is the centerpoint of the line in image and 
            (vx, vy) is a vector pointing in the direction of the line. Both values are given
            in downward camera pixel coordinates. Returns None if no line is found
        """

        if len(image.shape) == 2 or image.shape[2] == 1:
            image_bgr = cv2.cvtColor(image, cv2.COLOR_GRAY2BGR)
        else:
            image_bgr = image.copy()

<<<<<<< HEAD
        # Process with BGR image (no heading available in detector, use default)
        resulting_image, line_info = process_linreg(image_bgr, 0.0)
        linreg_msg = self.bridge.cv2_to_imgmsg(resulting_image, encoding='bgr8')
        linreg_msg.header = msg.header
        self.cvresult_pub.publish(linreg_msg)
        if line_info is None:
=======
        # Process with BGR image
        img, line_info = process_linreg(image_bgr)

        
        if line_info is None:
            logger.log("detector", logging_framework.LoggerColors.RED, "No line information received from line processor", 1000)
>>>>>>> c1d70981
            return None
            
        # Comprehensive check for invalid line data
        if ('x_position' not in line_info or 
            'slope' not in line_info or 
            'intercept' not in line_info or 
            'is_vertical' not in line_info):
<<<<<<< HEAD
=======
            logger.log("detector_warn", logging_framework.LoggerColors.YELLOW, "Invalid line information received from line processor", 1000)
>>>>>>> c1d70981
            return None
            
        # Extract values from line_info - now with enhanced curve support
        x0 = line_info['x_position']
        y0 = line_info.get('y_position', image.shape[0] / 2)  # Use provided y or default to center
        m = line_info['slope']
        b = line_info['intercept']
        vertical = line_info['is_vertical']
        
        # Check if we have direct direction vectors from curve fitting
        if 'direction_x' in line_info and 'direction_y' in line_info:
            # Use the direction vectors directly from the curve fitting
            vx = line_info['direction_x']
            vy = line_info['direction_y']
            x = x0
            y = y0
<<<<<<< HEAD
            
=======

>>>>>>> c1d70981
        else:
            # Fallback to traditional slope-based calculation
            if vertical:
                # For a vertical line, direction is straight down (0, 1)
                x = x0
                y = image.shape[0] / 2
                vx = 0.0
                vy = 1.0  # Point down in the image
            else:
                # For a non-vertical line, calculate direction using slope
                x = image.shape[1] / 2  # Center x position
                y = m * x + b          # Corresponding y position
                
                # Get a point further along the line (in positive x direction)
                x2 = x + 100
                y2 = m * x2 + b
                
                # Direction vector from (x,y) to (x2,y2)
                vx = x2 - x
                vy = y2 - y
        
        # Check if any of the line parameters are NaN
        if (np.isnan(x) or np.isnan(y) or np.isnan(vx) or np.isnan(vy)):
<<<<<<< HEAD
=======
            logger.log("detector_warn", logging_framework.LoggerColors.YELLOW, "Detected line parameters contain NaN values", 1000)
>>>>>>> c1d70981
            return None
        
        # Normalize direction vector
        norm = np.sqrt(vx**2 + vy**2)
        if norm > 0:
            vx /= norm
            vy /= norm
        
        # Choose direction that maintains consistency with previous movement
        vx, vy = self.choose_consistent_direction(vx, vy)
        resulting_image = create_line_following_debug_image(
        image=img,
        line_x=x0, line_y=y0, line_vx=vx, line_vy=vy,
        vx_dc=vx, vy_dc=vy, wz_dc=0.0,
        # Additional debug info
        error_x=line_info['error_x'],
        error_y=line_info['error_y'],
        confidence=line_info['confidence'],
        method=line_info['method'],
        points_detected=line_info['points_detected']
    )
        linreg_msg = self.bridge.cv2_to_imgmsg(resulting_image, encoding='bgr8')
        linreg_msg.header = msg.header
        self.cvresult_pub.publish(linreg_msg)
        # Store this direction for next iteration and increment detection count
        self.previous_direction = (vx, vy)
        self.detection_count += 1
<<<<<<< HEAD
        
=======

        logger.log("detector", logging_framework.LoggerColors.GREEN, f"Detected line: x={x}, y={y}, vx={vx}, vy={vy} (detection #{self.detection_count})", 1000)
>>>>>>> c1d70981
        return (x, y, vx, vy)


            
def main(args=None):
    rclpy.init(args=args)
    detector = LineDetector()
    try:
        rclpy.spin(detector)
    except KeyboardInterrupt:
        pass
    except Exception as e:
        pass
    finally:
        detector.destroy_node()
        rclpy.shutdown()

if __name__ == '__main__':
    main()<|MERGE_RESOLUTION|>--- conflicted
+++ resolved
@@ -15,12 +15,8 @@
 from line_interfaces.msg import Line
 import sys
 from .linreg import process_linreg
-<<<<<<< HEAD
-from .logging_framework import Logger, LoggerColors
-=======
 from line_follower.logger import logging_framework
 from line_follower.line_visualizer import create_line_following_debug_image
->>>>>>> c1d70981
 
 #############
 # CONSTANTS #
@@ -133,60 +129,6 @@
         return np.arccos(cos_angle)
 
     def choose_consistent_direction(self, vx, vy):
-<<<<<<< HEAD
-        """
-        Choose the direction vector that maintains consistency with previous movement.
-        A line can point in two directions, so we pick the one closest to previous direction.
-        Args:
-            vx, vy: Current direction vector components
-        Returns:
-            (vx, vy) tuple with consistent direction
-        """
-        # Normalize input direction vector
-        norm = np.sqrt(vx**2 + vy**2)
-        if norm > 0:
-            vx = vx / norm
-            vy = vy / norm
-
-        # For the first few detections or if no previous direction
-        if self.previous_direction is None or self.detection_count < 3:
-            # CHANGED: Default behavior now prefers NEGATIVE y direction (upward in image)
-            if vy > 0:  # If pointing downward
-                return (-vx, -vy)  # Flip to point upward
-            return (vx, vy)  # Already pointing upward, keep as is
-        
-        # After initial detections, prioritize gradual changes in direction
-        # This prevents the drone from suddenly reversing direction
-        prev_vx, prev_vy = self.previous_direction
-        
-        # Calculate dot product to determine if directions are similar
-        dot_product = vx * prev_vx + vy * prev_vy
-        
-        # If dot product is negative, the vectors point in opposite directions
-        # Flip the current vector to maintain consistency
-        if dot_product < 0:
-            vx = -vx
-            vy = -vy
-            
-        # Update previous direction with a weighted average to allow gradual changes
-        # This creates smoother transitions when the line curves
-        alpha = 0.8  # Weight for previous direction (higher = more smoothing)
-        new_vx = alpha * prev_vx + (1-alpha) * vx
-        new_vy = alpha * prev_vy + (1-alpha) * vy
-        
-        # Renormalize the weighted direction
-        norm = np.sqrt(new_vx**2 + new_vy**2)
-        if norm > 0:
-            new_vx = new_vx / norm
-            new_vy = new_vy / norm
-            
-        # Log significant direction changes
-        if abs(dot_product) < 0.7:  # Angle change greater than ~45 degrees
-            self.logger.log("direction_change", LoggerColors.YELLOW, 
-                           f"Significant direction change: ({prev_vx:.2f},{prev_vy:.2f}) → ({new_vx:.2f},{new_vy:.2f})", 1000)
-            
-        return (new_vx, new_vy)
-=======
         # enforce forward (-y in camera frame) consistency
         b4_vx, b4_vy = vx, vy
         if vy > 0:
@@ -196,7 +138,6 @@
         # If vy is positive or zero, the direction is already correct.
         logger.log("detector_flip_debug", logging_framework.LoggerColors.YELLOW, f"Choosing consistent direction. Current: ({b4_vx}, {b4_vy}), New: ({vx}, {vy})", 1000)
         return (vx, vy)
->>>>>>> c1d70981
 
     ######################
     # CALLBACK FUNCTIONS #
@@ -220,14 +161,9 @@
         if line is None:
             self.no_detection_count += 1
             if self.no_detection_count > self.max_no_detection:
-<<<<<<< HEAD
-                # CHANGED: Use default line with upward direction
-                default_vx, default_vy = 0.0, -1.0  # Default upward direction (negative Y)
-=======
                 # Use default line (center of cropped image) with consistent direction
                 logger.log("detector", logging_framework.LoggerColors.YELLOW, "Using default line after multiple detection failures", 1000)
                 default_vx, default_vy = 0.0, 1.0  # Default downward direction
->>>>>>> c1d70981
                 
                 # Apply direction consistency if we have previous direction
                 if self.previous_direction is not None and self.detection_count >= 3:
@@ -282,21 +218,12 @@
         else:
             image_bgr = image.copy()
 
-<<<<<<< HEAD
-        # Process with BGR image (no heading available in detector, use default)
-        resulting_image, line_info = process_linreg(image_bgr, 0.0)
-        linreg_msg = self.bridge.cv2_to_imgmsg(resulting_image, encoding='bgr8')
-        linreg_msg.header = msg.header
-        self.cvresult_pub.publish(linreg_msg)
-        if line_info is None:
-=======
         # Process with BGR image
         img, line_info = process_linreg(image_bgr)
 
         
         if line_info is None:
             logger.log("detector", logging_framework.LoggerColors.RED, "No line information received from line processor", 1000)
->>>>>>> c1d70981
             return None
             
         # Comprehensive check for invalid line data
@@ -304,10 +231,7 @@
             'slope' not in line_info or 
             'intercept' not in line_info or 
             'is_vertical' not in line_info):
-<<<<<<< HEAD
-=======
             logger.log("detector_warn", logging_framework.LoggerColors.YELLOW, "Invalid line information received from line processor", 1000)
->>>>>>> c1d70981
             return None
             
         # Extract values from line_info - now with enhanced curve support
@@ -324,11 +248,7 @@
             vy = line_info['direction_y']
             x = x0
             y = y0
-<<<<<<< HEAD
-            
-=======
-
->>>>>>> c1d70981
+
         else:
             # Fallback to traditional slope-based calculation
             if vertical:
@@ -352,10 +272,7 @@
         
         # Check if any of the line parameters are NaN
         if (np.isnan(x) or np.isnan(y) or np.isnan(vx) or np.isnan(vy)):
-<<<<<<< HEAD
-=======
             logger.log("detector_warn", logging_framework.LoggerColors.YELLOW, "Detected line parameters contain NaN values", 1000)
->>>>>>> c1d70981
             return None
         
         # Normalize direction vector
@@ -383,12 +300,8 @@
         # Store this direction for next iteration and increment detection count
         self.previous_direction = (vx, vy)
         self.detection_count += 1
-<<<<<<< HEAD
-        
-=======
 
         logger.log("detector", logging_framework.LoggerColors.GREEN, f"Detected line: x={x}, y={y}, vx={vx}, vy={vy} (detection #{self.detection_count})", 1000)
->>>>>>> c1d70981
         return (x, y, vx, vy)
 
 
