--- conflicted
+++ resolved
@@ -94,11 +94,7 @@
                                   }
        
         self.R_dc2bd = np.array([
-<<<<<<< HEAD
-            [0.0, -1.0, 0.0, 0.0],  # bd.x = -dc.y
-=======
             [0.0, -1.0, 0.0, 0.0], # bd.x = -dc.y
->>>>>>> 90c87208
             [1.0, 0.0, 0.0, 0.0],  # bd.y = dc.x
             [0.0, 0.0, 1.0, 0.0],  # bd.z = dc.z
             [0.0, 0.0, 0.0, 0.0]
@@ -315,8 +311,6 @@
         line_point = np.array([x, y])
         line_dir = np.array([vx, vy])
         line_dir = line_dir / np.linalg.norm(line_dir)  # Ensure unit vector
-        if line_dir[1] > 0:
-            line_dir = -line_dir  # Flip direction to point "up" in the image
 
         # Target point EXTEND pixels ahead along the line direction
         target = line_point + EXTEND * line_dir
